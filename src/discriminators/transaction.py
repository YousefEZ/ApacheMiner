--- conflicted
+++ resolved
@@ -10,7 +10,7 @@
 
 from src.discriminators.align import CommitAligner
 from src.discriminators.binding.file_types import FileName
-from src.discriminators.types import FileChanges, FileNumber
+from src.discriminators.file_types import FileChanges, FileNumber
 
 modification_map: dict[pydriller.ModificationType, str] = {
     pydriller.ModificationType.ADD: "A",
@@ -29,13 +29,14 @@
 
 class Commit(BaseModel):
     number: int
-    files: dict[
+    files: list[FileNumber]
+    """files: dict[
         FileNumber,
         (
             tuple[pydriller.ModificationType, set[str], set[str]]
             | pydriller.ModificationType
         ),
-    ]
+    ]"""
 
 
 class TransactionMap(BaseModel):
@@ -150,51 +151,6 @@
     transactions: Transactions
     mapping: TransactionMap
 
-    def filter_on(self, filterer: Callable[[FileName], bool]) -> TransactionLog:
-        """Removes anything that does pass the filterer, and creates a new
-        TransactionLog without these entries
-
-        Args:
-            filterer (Callable[[FileName], bool]): The filterer which takes
-            the file_name as an argument
-
-        Returns (TransactionLog): The new TransactionLog with the filtered
-            entries
-        """
-        removed_ids = {
-            id
-            for id, names in self.mapping.id_to_names.items()
-            if not filterer(names[-1])
-        }
-
-        mapping = {
-            id: names
-            for id, names in self.mapping.id_to_names.items()
-            if id not in removed_ids
-        }
-        commit_id = 0
-        commits: list[Commit] = []
-        for commit in self.transactions.commits:
-            new_files: dict[
-                FileNumber,
-                (
-                    tuple[pydriller.ModificationType, set[str], set[str]]
-                    | pydriller.ModificationType
-                ),
-            ] = {}
-            for file in commit.files:
-                if file not in removed_ids:
-                    new_files[file] = commit.files[file]
-            if len(new_files) == 0:
-                continue
-
-            commits.append(Commit(number=commit_id, files=new_files))
-            commit_id += 1
-        return TransactionLog(
-            transactions=Transactions(commits=commits),
-            mapping=TransactionMap(id_to_names=mapping),
-        )
-
     @classmethod
     def aligned_commit_log(cls, rows: list[FileChanges]) -> Self:
         commits = itertools.groupby(rows, operator.itemgetter("hash"))
@@ -212,96 +168,9 @@
         result = builder.build()
         return cls(transactions=result.transactions, mapping=result.mapping)
 
-<<<<<<< HEAD
     @classmethod
     def from_commit_log(cls, rows: list[FileChanges]) -> Self:
         commits = itertools.groupby(rows, operator.itemgetter("hash"))
         return cls.build_transactions_from_groups(
             [list(changes) for _, changes in commits]
-=======
-        id_counter: FileNumber = FileNumber(0)
-        id_map: dict[FileName, FileNumber] = dict()
-        name_map: dict[FileNumber, list[FileName]] = dict()
-        transactions: list[Commit] = []
-
-        def logstr_to_set(string: str) -> set[str]:
-            string = string.strip().removeprefix("{").removesuffix("}")
-            strings = string.split(",")
-            for s in range(len(strings)):
-                strings[s] = strings[s].strip().removeprefix("'").removesuffix("'")
-            return set(strings)
-
-        commit_number = -1
-        for commit_hash, commit in commits:
-            commit_number += 1
-            group: list[dict[str, str]] = list(commit)
-            changes: dict[
-                FileNumber,
-                (
-                    tuple[pydriller.ModificationType, set[str], set[str]]
-                    | pydriller.ModificationType
-                ),
-            ] = {}
-            for change in group:
-                modification_type = reverse_modification_map[
-                    change["modification_type"]
-                ]
-
-                commit_data = change["file"].strip().split("|")
-                file_name: FileName
-
-                if (
-                    modification_type == pydriller.ModificationType.ADD
-                    or modification_type == pydriller.ModificationType.COPY
-                ):
-                    file_name = FileName(commit_data[0])
-                    assert file_name not in id_map
-                    id_counter = FileNumber(1 + id_counter)
-                    name_map[id_counter] = [file_name]
-                    id_map[file_name] = id_counter
-                    idNum = id_counter
-                    changes[idNum] = modification_type
-                elif modification_type == pydriller.ModificationType.DELETE:
-                    file_name = FileName(commit_data[0])
-                    assert file_name in id_map
-                    id_counter = FileNumber(1 + id_counter)
-                    idNum = id_map[file_name]
-                    del id_map[file_name]
-                    changes[idNum] = modification_type
-                elif modification_type == pydriller.ModificationType.MODIFY:
-                    file_name = FileName(commit_data[0])
-                    assert file_name in id_map
-                    id_counter = FileNumber(1 + id_counter)
-                    idNum = id_map[file_name]
-                    if len(commit_data) == 3:
-                        new_methods = logstr_to_set(commit_data[1])
-                        referenced_classes = logstr_to_set(commit_data[2])
-                        changes[idNum] = (
-                            modification_type,
-                            new_methods,
-                            referenced_classes,
-                        )
-                    else:
-                        changes[idNum] = modification_type
-                elif modification_type == pydriller.ModificationType.RENAME:
-                    oldId, newId = map(FileName, commit_data)
-                    assert oldId in id_map
-                    assert newId not in id_map
-                    idNum = id_map[oldId]
-                    del id_map[oldId]
-                    name_map[idNum].append(newId)
-                    id_map[newId] = idNum
-                    changes[idNum] = modification_type
-
-            transactions.append(
-                Commit(
-                    number=commit_number,
-                    files=dict(sorted(changes.items(), key=lambda item: item[0])),
-                )
-            )
-
-        return cls(
-            transactions=Transactions(commits=transactions),
-            mapping=TransactionMap(id_to_names=name_map),
->>>>>>> 7fb5c7d6
         )