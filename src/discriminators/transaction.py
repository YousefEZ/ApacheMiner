from __future__ import annotations

import itertools
import operator
from functools import cached_property
from typing import Callable, NewType, Optional, Self, TypedDict

import pydriller
from pydantic import BaseModel

from src.discriminators.binding.file_types import FileName

FileNumber = NewType("FileNumber", int)

modification_map: dict[pydriller.ModificationType, str] = {
    pydriller.ModificationType.ADD: "A",
    pydriller.ModificationType.COPY: "C",
    pydriller.ModificationType.DELETE: "D",
    pydriller.ModificationType.MODIFY: "M",
    pydriller.ModificationType.RENAME: "R",
}


reverse_modification_map: dict[str, pydriller.ModificationType] = dict(
    (item[1], item[0]) for item in list(modification_map.items())
)


class Commit(BaseModel):
    number: int
    files: dict[FileNumber, pydriller.ModificationType]

<<<<<<< HEAD
    def serialize(self) -> str:
        return " ".join(
            f"{file_num}:{modification_map[mod_type]}"
            for file_num, mod_type in self.files.items()
        )

    @classmethod
    def deserialize(cls, number: int, text: str) -> Self:
        file_dict = {}
        for item in text.strip().split(" "):
            file_num, mod_type = item.split(":")
            file_dict[FileNumber(int(file_num))] = reverse_modification_map[mod_type]
        return cls(number, file_dict)


@dataclass(frozen=True)
class TransactionMap:
=======

class TransactionMap(BaseModel):
>>>>>>> 4127bc61
    id_to_names: dict[FileNumber, list[FileName]]

    @cached_property
    def name_to_id(self) -> dict[FileName, FileNumber]:
        return {
            FileName(name): FileNumber(k)
            for k, v in self.id_to_names.items()
            for name in v
        }


class Transactions(BaseModel):
    commits: list[Commit]

<<<<<<< HEAD
    @classmethod
    def deserialize(cls, lines: str) -> Self:
        return cls(
            commits=[
                Commit.deserialize(number, line)
                for number, line in enumerate(lines.split("\n"))
            ],
        )

    def serialize(self) -> str:
        return "\n".join(commit.serialize() for commit in self.commits)

=======
>>>>>>> 4127bc61
    def first_occurrence(self, file_number: FileNumber) -> Optional[Commit]:
        for commit in self.commits:
            if file_number in commit.files:
                return commit
        return None


class SerializedTransactionLog(TypedDict):
    transactions: str
    mapping: str


class TransactionLog(BaseModel):
    transactions: Transactions
    mapping: TransactionMap

    def filter_on(self, filterer: Callable[[FileName], bool]) -> TransactionLog:
        """Removes anything that does pass the filterer, and creates a new
        TransactionLog without these entries

        Args:
            filterer (Callable[[FileName], bool]): The filterer which takes
            the file_name as an argument

        Returns (TransactionLog): The new TransactionLog with the filtered
            entries
        """
        removed_ids = {
            id
            for id, names in self.mapping.id_to_names.items()
            if not filterer(names[-1])
        }

        mapping = {
            id: names
            for id, names in self.mapping.id_to_names.items()
            if id not in removed_ids
        }
        commit_id = 0
        commits: list[Commit] = []
        for commit in self.transactions.commits:
            new_files: dict[FileNumber, pydriller.ModificationType] = {}
            for file in commit.files:
                if file not in removed_ids:
                    new_files[file] = commit.files[file]
            if not new_files:
                continue

            commits.append(Commit(number=commit_id, files=new_files))
            commit_id += 1
        return TransactionLog(
            transactions=Transactions(commits=commits),
            mapping=TransactionMap(id_to_names=mapping),
        )

    @classmethod
    def from_commit_data(cls, rows: list[dict[str, str]]) -> Self:
        """Parses the rows of dict[col, val] to provide a TransactionLog

        Args:
            rows (list[dict[str, str]]): The rows of data to parse

        Return TransactionLog: The parsed transaction log
        """
        commits = itertools.groupby(rows, operator.itemgetter("hash"))

        id_counter: FileNumber = FileNumber(0)
        id_map: dict[FileName, FileNumber] = dict()
        name_map: dict[FileNumber, list[FileName]] = dict()
        transactions: list[Commit] = []

        commit_number = -1
        for commit_hash, commit in commits:
            commit_number += 1
            group: list[dict[str, str]] = list(commit)
            changes: dict[FileNumber, pydriller.ModificationType] = dict()
            for change in group:
                modification_type = reverse_modification_map[
                    change["modification_type"]
                ]

                file_name: FileName = FileName(change["file"].strip())

                if (
                    modification_type == pydriller.ModificationType.ADD
                    or modification_type == pydriller.ModificationType.COPY
                ):
                    assert file_name not in id_map
                    id_counter = FileNumber(1 + id_counter)
                    name_map[id_counter] = [file_name]
                    id_map[file_name] = id_counter
                    idNum = id_counter
                    changes[idNum] = modification_type
                elif modification_type == pydriller.ModificationType.DELETE:
                    assert file_name in id_map
                    id_counter = FileNumber(1 + id_counter)
                    idNum = id_map[file_name]
                    del id_map[file_name]
                    changes[idNum] = modification_type
                elif modification_type == pydriller.ModificationType.MODIFY:
                    assert file_name in id_map
                    id_counter = FileNumber(1 + id_counter)
                    idNum = id_map[file_name]
                    changes[idNum] = modification_type
                elif modification_type == pydriller.ModificationType.RENAME:
                    oldId, newId = map(FileName, change["file"].split("|"))
                    assert oldId in id_map
                    assert newId not in id_map
                    idNum = id_map[oldId]
                    del id_map[oldId]
                    name_map[idNum].append(newId)
                    id_map[newId] = idNum
                    changes[idNum] = modification_type

            transactions.append(
                Commit(
                    number=commit_number,
                    files=dict(sorted(changes.items(), key=lambda item: item[0])),
                )
            )

        return cls(
            transactions=Transactions(commits=transactions),
            mapping=TransactionMap(id_to_names=name_map),
        )<|MERGE_RESOLUTION|>--- conflicted
+++ resolved
@@ -30,28 +30,8 @@
     number: int
     files: dict[FileNumber, pydriller.ModificationType]
 
-<<<<<<< HEAD
-    def serialize(self) -> str:
-        return " ".join(
-            f"{file_num}:{modification_map[mod_type]}"
-            for file_num, mod_type in self.files.items()
-        )
-
-    @classmethod
-    def deserialize(cls, number: int, text: str) -> Self:
-        file_dict = {}
-        for item in text.strip().split(" "):
-            file_num, mod_type = item.split(":")
-            file_dict[FileNumber(int(file_num))] = reverse_modification_map[mod_type]
-        return cls(number, file_dict)
-
-
-@dataclass(frozen=True)
-class TransactionMap:
-=======
 
 class TransactionMap(BaseModel):
->>>>>>> 4127bc61
     id_to_names: dict[FileNumber, list[FileName]]
 
     @cached_property
@@ -66,21 +46,6 @@
 class Transactions(BaseModel):
     commits: list[Commit]
 
-<<<<<<< HEAD
-    @classmethod
-    def deserialize(cls, lines: str) -> Self:
-        return cls(
-            commits=[
-                Commit.deserialize(number, line)
-                for number, line in enumerate(lines.split("\n"))
-            ],
-        )
-
-    def serialize(self) -> str:
-        return "\n".join(commit.serialize() for commit in self.commits)
-
-=======
->>>>>>> 4127bc61
     def first_occurrence(self, file_number: FileNumber) -> Optional[Commit]:
         for commit in self.commits:
             if file_number in commit.files:
