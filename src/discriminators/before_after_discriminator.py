--- conflicted
+++ resolved
@@ -1,7 +1,4 @@
-<<<<<<< HEAD
 import json
-=======
->>>>>>> 8d635c48
 from dataclasses import dataclass
 from functools import cached_property
 
@@ -11,12 +8,9 @@
 from src.discriminators.binding.graph import Graph
 from src.discriminators.binding.strategy import BindingStrategy
 from src.discriminators.discriminator import Discriminator, Statistics
-<<<<<<< HEAD
 from src.discriminators.file_types import FileChanges
 from src.discriminators.transaction import TransactionLog, TransactionMap, Transactions
-=======
-from src.discriminators.transaction import TransactionLog
->>>>>>> 8d635c48
+
 
 console = rich.console.Console()
 
@@ -90,8 +84,8 @@
                     after.append(source_file)
             if before or after:
                 output.append(TestStatistics(test, before, after))
-<<<<<<< HEAD
         return BeforeAfterStatistics(test_statistics=output, graph=graph)
+
 
 
 if __name__ == "__main__":
@@ -100,6 +94,3 @@
         mapping = TransactionMap.model_validate(json.load(m))
 
     transaction_log = TransactionLog(transactions=transactions, mapping=mapping)
-=======
-        return BeforeAfterStatistics(test_statistics=output, graph=graph)
->>>>>>> 8d635c48
