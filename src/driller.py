import csv
import json
<<<<<<< HEAD
from typing import Generator, NamedTuple, Optional, Sequence
=======
import re
from typing import Optional
>>>>>>> 7fb5c7d6

import pydriller
import rich
import rich.progress
from bs4 import BeautifulSoup
from git import Repo
from urllib3 import request

from src.custom_types.commit import CommitProtocol, ModifiedFileProtocol
from src.discriminators.transaction import modification_map
from src.squash_reverse import expand_squash_merge, get_squash_merges


class RemoteRepositoryInformation(NamedTuple):
    org: str
    name: str


def fetch_number_of_commits(url: str) -> Optional[int]:
    response = request(method="GET", url=url)
    if response.status != 200:
        return 0
    soup = BeautifulSoup(response.data, "html.parser")

    scripts = soup.find_all(
        "script",
        {"data-target": "react-partial.embeddedData", "type": "application/json"},
    )

    if not scripts:
        return None

    for script in scripts:
        if "commit" not in script.text:
            continue
        data = json.loads(script.text)
        return int(
            data["props"]["initialPayload"]["overview"]["commitCount"].replace(",", "")
        )

    return None


<<<<<<< HEAD
def get_commit_count(path: str) -> int:
    if pydriller.Repository._is_remote(path):
        commits = fetch_number_of_commits(path)
        assert commits is not None, "Failed to fetch commit count"
        return commits

    repo = Repo(path)
    branch = repo.active_branch
    return sum(1 for _ in repo.iter_commits(branch))


def format_file(file: ModifiedFileProtocol, delimiter: str = "|") -> str:
=======
def get_defined_method(line: str) -> Optional[str]:
    pattern = (
        r"^\s*(public|private|protected)\s+(?:static\s+)?(?:final\s+)"
        + r"?[\w<>[\],\s]+\s+\w+\s*\([^)]*\)"
    )
    if bool(re.match(pattern, line)):
        match = re.match(pattern, line)
        if match is None:
            return None
        method_parts = line[match.span()[0] : match.span()[1]].split()
        for i, part in enumerate(method_parts):
            if "(" in part:
                if part.startswith("("):
                    method_name = method_parts[i - 1]
                    # function (internal) or function ( internal )
                else:
                    method_name = method_parts[i].split("(")[0]
                # function(internal) or function( internal )
        return method_name
    return None


def get_classes_used(diffs: dict[str, list[tuple[int, str]]]) -> set[str]:
    new_lines: list[tuple[int, str]] = diffs["added"]
    # Match patterns like: new ClassName() or ClassName.method()
    class_pattern = r"(?:new\s+(\w+)|(\w+)\.[\w<>]+\()"
    classes_referenced = set()
    for _, line in new_lines:
        matches = re.finditer(class_pattern, line)
        for match in matches:
            # Group 1 is from 'new ClassName()'
            # Group 2 is from 'ClassName.method()'
            class_name = match.group(1) or match.group(2)
            if class_name:
                classes_referenced.add(class_name)
    return classes_referenced


def get_new_methods(diffs: dict[str, list[tuple[int, str]]]) -> set[str]:
    added_content = diffs["added"]
    deleted_content = diffs["deleted"]
    plus_methods: set[str] = set()
    minus_methods: set[str] = set()
    for _, line in added_content:
        method_defined = get_defined_method(line)
        if method_defined is not None:
            plus_methods.add(method_defined)
    for _, line in deleted_content:
        method_defined = get_defined_method(line)
        if method_defined is not None:
            minus_methods.add(method_defined)
    return plus_methods - minus_methods


def format_file(file: pydriller.ModifiedFile, delimiter: str = "|") -> str:
>>>>>>> 7fb5c7d6
    if file.change_type == pydriller.ModificationType.RENAME:
        return f"{file.old_path}{delimiter}{file.new_path}"
    elif file.change_type == pydriller.ModificationType.DELETE:
        assert file.old_path is not None, "Old path should be set for deletion"
        return file.old_path
    elif (
        file.change_type == pydriller.ModificationType.ADD
        or file.change_type == pydriller.ModificationType.COPY
<<<<<<< HEAD
        or file.change_type == pydriller.ModificationType.MODIFY
        or file.change_type == pydriller.ModificationType.UNKNOWN
    ):
        assert file.new_path
        return file.new_path
    assert False, f"Unsupported change type: {file.change_type}"
=======
    ):
        assert file.new_path
        return file.new_path
    elif file.change_type == pydriller.ModificationType.MODIFY:
        assert file.new_path
        if file.new_path.endswith(".java"):
            added_methods = get_new_methods(file.diff_parsed)
            if len(added_methods) > 0:
                classes_referenced = get_classes_used(file.diff_parsed)
                return (
                    f"{file.new_path}{delimiter}"
                    + f"{added_methods}{delimiter}{classes_referenced}"
                )
        return file.new_path
>>>>>>> 7fb5c7d6


def get_repo_information(path: str) -> RemoteRepositoryInformation:
    chunks = Repo(path).remotes.origin.url.split(".git")[0].split("/")
    return RemoteRepositoryInformation(org=chunks[-2], name=chunks[-1])


def stiched_commits(
    path: str, progress: rich.progress.Progress, reverse_squash_merge: bool
) -> Generator[CommitProtocol, None, None]:
    """Expands squash merges into their individual commits and yields them

    Args:
        repository (pydriller.Repository): The repository to traverse

    Returns (Generator[pydriller.Commit, None, None]): The commits in the repository
    """
    hash_to_commits: dict[str, Sequence[CommitProtocol]] = {}

    if reverse_squash_merge:
        squashes = get_squash_merges(*get_repo_information(path), progress=progress)

        progress.console.print(
            f":mag_right: Found [cyan]{len(squashes)}[/cyan] squash merges to reverse",
            emoji=True,
        )
        # preprocess to avoid undefined behaviour when doing it within the for loop
        hash_to_commits = {
            squash.merge_commit_sha: expand_squash_merge(squash)
            for squash in progress.track(
                squashes, description="Expanding Squash Merges..."
            )
        }

    for commit in pydriller.Repository(path, order="topo-order").traverse_commits():
        if commit.hash in hash_to_commits:
            yield from hash_to_commits[commit.hash]

        yield commit


def drill_repository(
    path: str,
    output_file: str,
    progress: rich.progress.Progress,
    reverse_squash_merge: bool,
    delimiter: str = "|",
) -> None:
    commit_count = get_commit_count(path)
    with open(output_file, "w") as f:
        task = progress.add_task(
            f"Fetching commits for [cyan]{path}[/cyan]", total=commit_count
        )
        writer = csv.DictWriter(
            f, fieldnames=["hash", "parents", "file", "modification_type"]
        )
        writer.writeheader()
        for commit in stiched_commits(path, progress, reverse_squash_merge):
            progress.advance(task)

            if not commit.modified_files:
                writer.writerow(
                    {
                        "hash": commit.hash,
                        "parents": delimiter.join(commit.parents),
                        "file": "",
                        "modification_type": "",
                    }
                )

            for file in commit.modified_files:
                writer.writerow(
                    {
                        "hash": commit.hash,
                        "parents": delimiter.join(commit.parents),
                        "file": format_file(file, delimiter),
                        "modification_type": modification_map[file.change_type],
                    }
                )

        progress.tasks[task].visible = False<|MERGE_RESOLUTION|>--- conflicted
+++ resolved
@@ -1,11 +1,7 @@
 import csv
 import json
-<<<<<<< HEAD
+import re
 from typing import Generator, NamedTuple, Optional, Sequence
-=======
-import re
-from typing import Optional
->>>>>>> 7fb5c7d6
 
 import pydriller
 import rich
@@ -49,20 +45,6 @@
     return None
 
 
-<<<<<<< HEAD
-def get_commit_count(path: str) -> int:
-    if pydriller.Repository._is_remote(path):
-        commits = fetch_number_of_commits(path)
-        assert commits is not None, "Failed to fetch commit count"
-        return commits
-
-    repo = Repo(path)
-    branch = repo.active_branch
-    return sum(1 for _ in repo.iter_commits(branch))
-
-
-def format_file(file: ModifiedFileProtocol, delimiter: str = "|") -> str:
-=======
 def get_defined_method(line: str) -> Optional[str]:
     pattern = (
         r"^\s*(public|private|protected)\s+(?:static\s+)?(?:final\s+)"
@@ -117,8 +99,7 @@
     return plus_methods - minus_methods
 
 
-def format_file(file: pydriller.ModifiedFile, delimiter: str = "|") -> str:
->>>>>>> 7fb5c7d6
+def format_file(file: ModifiedFileProtocol, delimiter: str = "|") -> str:
     if file.change_type == pydriller.ModificationType.RENAME:
         return f"{file.old_path}{delimiter}{file.new_path}"
     elif file.change_type == pydriller.ModificationType.DELETE:
@@ -127,18 +108,12 @@
     elif (
         file.change_type == pydriller.ModificationType.ADD
         or file.change_type == pydriller.ModificationType.COPY
-<<<<<<< HEAD
+        or file.change_type == pydriller.ModificationType.UNKNOWN
         or file.change_type == pydriller.ModificationType.MODIFY
-        or file.change_type == pydriller.ModificationType.UNKNOWN
     ):
         assert file.new_path
         return file.new_path
-    assert False, f"Unsupported change type: {file.change_type}"
-=======
-    ):
-        assert file.new_path
-        return file.new_path
-    elif file.change_type == pydriller.ModificationType.MODIFY:
+    """elif file.change_type == pydriller.ModificationType.MODIFY:
         assert file.new_path
         if file.new_path.endswith(".java"):
             added_methods = get_new_methods(file.diff_parsed)
@@ -148,8 +123,20 @@
                     f"{file.new_path}{delimiter}"
                     + f"{added_methods}{delimiter}{classes_referenced}"
                 )
-        return file.new_path
->>>>>>> 7fb5c7d6
+        return file.new_path"""
+
+    assert False, f"Unknown change type: {file.change_type}"
+
+
+def get_commit_count(path: str) -> int:
+    if pydriller.Repository._is_remote(path):
+        commits = fetch_number_of_commits(path)
+        assert commits is not None, "Failed to fetch commit count"
+        return commits
+
+    repo = Repo(path)
+    branch = repo.active_branch
+    return sum(1 for _ in repo.iter_commits(branch))
 
 
 def get_repo_information(path: str) -> RemoteRepositoryInformation:
