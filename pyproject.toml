[tool.poetry]
name = "apacheminer"
version = "0.1.0"
description = "COMP0104: Software Development Practice Coursework 2, which investigates the evidence that projects are adopting Test-First or Test-Driven Approach and how strictly they follow the practice."
authors = ["Your Name <you@example.com>"]
license = "MIT"
readme = "README.md"
packages = [{include = "src"}]
package-mode = true 

[tool.poetry.dependencies]
python = "^3.12"
pydriller = "^2.7"
rich = "^13.9.4"
click = "^8.1.7"
selenium = "^4.26.1"
bs4 = "^0.0.2"
types-beautifulsoup4 = "^4.12.0.20241020"
requests = "^2.32.3"
networkx = "^3.4.2"
matplotlib = "^3.10.0"
scipy = "^1.14.1"
gitpython = "^3.1.43"
pydantic = "^2.10.4"
<<<<<<< HEAD
python-dotenv = "^1.0.1"
pygithub = "^2.5.0"
=======
openai = "^1.58.1"
>>>>>>> 7fb5c7d6

[tool.poetry.group.dev.dependencies]
black = "^24.10.0"
nox = "^2024.10.9"
pylint = "^3.3.1"
pytest = "^8.3.3"
hypothesis = "^6.119.3"
mypy = "^1.13.0"
isort = "^5.13.2"

[build-system]
requires = ["poetry-core"]
build-backend = "poetry.core.masonry.api"

[tool.poetry.scripts]
fetch = "src.__main__:fetch"
analyze = "src.__main__:analyze"
cli = "src.__main__:cli"

[tool.black]
line-length = 88

[tool.mypy]
disable_error_code = "import-untyped"

[tool.isort]
profile = "black"<|MERGE_RESOLUTION|>--- conflicted
+++ resolved
@@ -22,12 +22,9 @@
 scipy = "^1.14.1"
 gitpython = "^3.1.43"
 pydantic = "^2.10.4"
-<<<<<<< HEAD
 python-dotenv = "^1.0.1"
 pygithub = "^2.5.0"
-=======
 openai = "^1.58.1"
->>>>>>> 7fb5c7d6
 
 [tool.poetry.group.dev.dependencies]
 black = "^24.10.0"
